--- conflicted
+++ resolved
@@ -1,6 +1,6 @@
 import numpy as np
 
-from models import SFANetRes
+from models import SFANet
 from utils.preprocess import *
 from utils.inference import run_tiled_inference
 
@@ -44,11 +44,7 @@
     weights_path = os.path.join(args.log, 'best.weights.h5')
     padded_size = args.tile_size + args.overlap * 2
     preprocess = eval(f'preprocess_{args.bands}')
-<<<<<<< HEAD
-    training_model, model = SFANetRes.build_model((padded_size,padded_size,len(args.bands)),preprocess_fn=preprocess)
-=======
     training_model, model = SFANet.build_model((padded_size, padded_size, len(args.bands)), preprocess_fn = preprocess)
->>>>>>> d656974c
     training_model.load_weights(weights_path)
     
     if os.path.isdir(args.input):
